use super::{
    stream_backend::StreamBackend, video_stream_redirect::VideoStreamRedirect,
    video_stream_rtsp::VideoStreamRtsp, video_stream_tcp::VideoStreamTcp,
    video_stream_udp::VideoStreamUdp, video_stream_webrtc::VideoStreamWebRTC,
};
use crate::{
    video::types::{FrameInterval, VideoEncodeType},
    video_stream::types::VideoAndStreamInformation,
};

use paperclip::actix::Apiv2Schema;
use serde::{Deserialize, Serialize};
use url::Url;

#[derive(Debug)]
#[allow(dead_code)]
pub enum StreamType {
<<<<<<< HEAD
    Udp(VideoStreamUdp),
    Rtsp(VideoStreamRtsp),
    Redirect(VideoStreamRedirect),
    Webrtc(VideoStreamWebRTC),
=======
    UDP(VideoStreamUdp),
    TCP(VideoStreamTcp),
    RTSP(VideoStreamRtsp),
    REDIRECT(VideoStreamRedirect),
    WEBRTC(VideoStreamWebRTC),
>>>>>>> 502dc25e
}

impl StreamType {
    pub fn inner(&self) -> &(dyn StreamBackend + '_) {
        match self {
<<<<<<< HEAD
            StreamType::Udp(backend) => backend,
            StreamType::Rtsp(backend) => backend,
            StreamType::Redirect(backend) => backend,
            StreamType::Webrtc(backend) => backend,
=======
            StreamType::UDP(backend) => backend,
            StreamType::TCP(backend) => backend,
            StreamType::RTSP(backend) => backend,
            StreamType::REDIRECT(backend) => backend,
            StreamType::WEBRTC(backend) => backend,
>>>>>>> 502dc25e
        }
    }

    pub fn mut_inner(&mut self) -> &mut (dyn StreamBackend + '_) {
        match self {
<<<<<<< HEAD
            StreamType::Udp(backend) => backend,
            StreamType::Rtsp(backend) => backend,
            StreamType::Redirect(backend) => backend,
            StreamType::Webrtc(backend) => backend,
=======
            StreamType::UDP(backend) => backend,
            StreamType::TCP(backend) => backend,
            StreamType::RTSP(backend) => backend,
            StreamType::REDIRECT(backend) => backend,
            StreamType::WEBRTC(backend) => backend,
>>>>>>> 502dc25e
        }
    }
}

#[derive(Clone, Debug, PartialEq, Deserialize, Serialize)]
pub struct VideoCaptureConfiguration {
    pub encode: VideoEncodeType,
    pub height: u32,
    pub width: u32,
    pub frame_interval: FrameInterval,
}

#[derive(Clone, Debug, PartialEq, Deserialize, Serialize)]
pub struct RedirectCaptureConfiguration {}

#[derive(Apiv2Schema, Clone, Debug, PartialEq, Deserialize, Serialize)]
#[serde(tag = "type", rename_all = "lowercase")]
pub enum CaptureConfiguration {
    Video(VideoCaptureConfiguration),
    Redirect(RedirectCaptureConfiguration),
}

#[derive(Apiv2Schema, Clone, Debug, PartialEq, Deserialize, Serialize, Default)]
pub struct ExtendedConfiguration {
    pub thermal: bool,
}

#[derive(Clone, Debug, PartialEq, Deserialize, Serialize, Apiv2Schema)]
pub struct StreamInformation {
    pub endpoints: Vec<Url>,
    pub configuration: CaptureConfiguration,
    pub extended_configuration: Option<ExtendedConfiguration>,
}

#[derive(Apiv2Schema, Debug, Deserialize, Serialize)]
pub struct StreamStatus {
    pub running: bool,
    pub video_and_stream: VideoAndStreamInformation,
}<|MERGE_RESOLUTION|>--- conflicted
+++ resolved
@@ -15,52 +15,31 @@
 #[derive(Debug)]
 #[allow(dead_code)]
 pub enum StreamType {
-<<<<<<< HEAD
     Udp(VideoStreamUdp),
     Rtsp(VideoStreamRtsp),
+    Tcp(VideoStreamTcp),
     Redirect(VideoStreamRedirect),
     Webrtc(VideoStreamWebRTC),
-=======
-    UDP(VideoStreamUdp),
-    TCP(VideoStreamTcp),
-    RTSP(VideoStreamRtsp),
-    REDIRECT(VideoStreamRedirect),
-    WEBRTC(VideoStreamWebRTC),
->>>>>>> 502dc25e
 }
 
 impl StreamType {
     pub fn inner(&self) -> &(dyn StreamBackend + '_) {
         match self {
-<<<<<<< HEAD
             StreamType::Udp(backend) => backend,
+            StreamType::Tcp(backend) => backend,
             StreamType::Rtsp(backend) => backend,
             StreamType::Redirect(backend) => backend,
             StreamType::Webrtc(backend) => backend,
-=======
-            StreamType::UDP(backend) => backend,
-            StreamType::TCP(backend) => backend,
-            StreamType::RTSP(backend) => backend,
-            StreamType::REDIRECT(backend) => backend,
-            StreamType::WEBRTC(backend) => backend,
->>>>>>> 502dc25e
         }
     }
 
     pub fn mut_inner(&mut self) -> &mut (dyn StreamBackend + '_) {
         match self {
-<<<<<<< HEAD
             StreamType::Udp(backend) => backend,
+            StreamType::Tcp(backend) => backend,
             StreamType::Rtsp(backend) => backend,
             StreamType::Redirect(backend) => backend,
             StreamType::Webrtc(backend) => backend,
-=======
-            StreamType::UDP(backend) => backend,
-            StreamType::TCP(backend) => backend,
-            StreamType::RTSP(backend) => backend,
-            StreamType::REDIRECT(backend) => backend,
-            StreamType::WEBRTC(backend) => backend,
->>>>>>> 502dc25e
         }
     }
 }
