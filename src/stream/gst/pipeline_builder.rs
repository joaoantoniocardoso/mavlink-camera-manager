--- conflicted
+++ resolved
@@ -52,14 +52,9 @@
             VideoSourceType::Gst(_) => "video/x-raw,format=UYVY",
             _ => match &configuration.encode {
                 VideoEncodeType::H264 => "video/x-h264",
-<<<<<<< HEAD
+                VideoEncodeType::H265 => "video/x-h265",
                 VideoEncodeType::Yuyv => "video/x-raw,format=YUY2",
                 VideoEncodeType::Mjpg => "image/jpeg",
-=======
-                VideoEncodeType::H265 => "video/x-h265",
-                VideoEncodeType::YUYV => "video/x-raw,format=YUY2",
-                VideoEncodeType::MJPG => "image/jpeg",
->>>>>>> 9052486f
                 video_encode_type => {
                     return Err(simple_error!(format!(
                         "Unsupported VideoEncodeType: {video_encode_type:#?}",
@@ -140,16 +135,12 @@
                     " ! x264enc bitrate=5000",
                     " ! video/x-h264,profile=baseline",
                 ),
-<<<<<<< HEAD
-                VideoEncodeType::Mjpg => concat!(" ! jpegenc",),
-=======
                 VideoEncodeType::H265 => concat!(
                     " ! videoconvert",
                     " ! x265enc bitrate=5000",
                     " ! video/x-h265,profile=baseline",
                 ),
-                VideoEncodeType::MJPG => concat!(" ! jpegenc",),
->>>>>>> 9052486f
+                VideoEncodeType::Mjpg => concat!(" ! jpegenc",),
                 _ => "",
             },
             VideoSourceType::Local(_) => match configuration.encode {
@@ -188,16 +179,12 @@
                 " ! queue",
                 " ! rtph264pay name=pay0 config-interval=10 pt=96",
             ),
-<<<<<<< HEAD
-            VideoEncodeType::Yuyv => concat!(
-=======
             VideoEncodeType::H265 => concat!(
                 " ! h265parse",
                 " ! queue",
                 " ! rtph265pay name=pay0 config-interval=10 pt=96",
             ),
-            VideoEncodeType::YUYV => concat!(
->>>>>>> 9052486f
+            VideoEncodeType::Yuyv => concat!(
                 " ! rtpvrawpay name=pay0",
                 // Again, as we are always using the "UYVY" format for raw
                 // application/rtp payloads, "YCbCr-4:2:2" will always be
