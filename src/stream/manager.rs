use super::types::*;
use super::{stream_backend, stream_backend::StreamBackend};
use crate::custom;
use crate::mavlink::mavlink_camera::MavlinkCameraHandle;
use crate::settings;
use crate::video::types::VideoSourceType;
use crate::video_stream::types::VideoAndStreamInformation;
use log::*;
use simple_error::{simple_error, SimpleResult};
use std::sync::{Arc, Mutex};

#[allow(dead_code)]
struct Stream {
    stream_type: StreamType,
    video_and_stream_information: VideoAndStreamInformation,
    mavlink_camera: Option<MavlinkCameraHandle>,
}

#[derive(Default)]
struct Manager {
    pub streams: Vec<Stream>,
}

lazy_static! {
    static ref MANAGER: Arc<Mutex<Manager>> = Arc::new(Mutex::new(Manager::default()));
}

pub fn init() {
    debug!("Starting video stream service.");
}

pub fn start_default() {
    MANAGER.as_ref().lock().unwrap().streams.clear();

    let mut streams = settings::manager::streams();

    if streams.is_empty() {
        streams = custom::create_default_streams();
    }

    // Update all local video sources to make sure that is available
    streams.iter_mut().for_each(|stream| {
        if let VideoSourceType::Local(source) = &mut stream.video_source {
            if !source.update_device() {
                error!("Source appears to be invalid or not found: {source:#?}");
            }
        }
    });

    // Remove all invalid video_sources
    let streams: Vec<VideoAndStreamInformation> = streams
        .into_iter()
        .filter(|stream| stream.video_source.inner().is_valid())
        .collect();

    debug!("streams: {streams:#?}");

    for stream in streams {
        add_stream_and_start(stream).unwrap_or_else(|error| {
            error!("Not possible to start stream: {error}");
        });
    }
}

// Start all streams that are not running
#[allow(dead_code)]
pub fn start() {
    let mut manager = MANAGER.as_ref().lock().unwrap();
    for stream in &mut manager.streams {
        match &mut stream.stream_type {
            StreamType::Udp(stream) => {
                stream.start();
            }
<<<<<<< HEAD
            StreamType::Rtsp(stream) => {
=======
            StreamType::TCP(stream) => {
                stream.start();
            }
            StreamType::RTSP(stream) => {
>>>>>>> 502dc25e
                stream.start();
            }
            StreamType::Webrtc(stream) => {
                stream.start();
            }
            StreamType::Redirect(_) => (),
        }
    }
}

pub fn streams() -> Vec<StreamStatus> {
    let manager = MANAGER.as_ref().lock().unwrap();
    let status: Vec<StreamStatus> = manager
        .streams
        .iter()
        .map(|stream| StreamStatus {
            running: stream.stream_type.inner().is_running(),
            video_and_stream: stream.video_and_stream_information.clone(),
        })
        .collect();

    status
}

pub fn add_stream_and_start(
    video_and_stream_information: VideoAndStreamInformation,
) -> SimpleResult<()> {
    //TODO: Check if stream can handle caps
    let mut manager = MANAGER.as_ref().lock().unwrap();

    for stream in manager.streams.iter() {
        if !stream.stream_type.inner().allow_same_endpoints() {
            stream
                .video_and_stream_information
                .conflicts_with(&video_and_stream_information)?
        }
    }

<<<<<<< HEAD
    let endpoint = video_and_stream_information
        .stream_information
        .endpoints
        .first()
        .unwrap() // We have an endpoint since we have passed the point of stream creation
        .clone();

    let mut stream_type = stream_backend::new(&video_and_stream_information)?;
    let mavtype: mavlink::common::VideoStreamType = match &stream_type {
        StreamType::Udp(_) => mavlink::common::VideoStreamType::VIDEO_STREAM_TYPE_RTPUDP,
        StreamType::Rtsp(_) => mavlink::common::VideoStreamType::VIDEO_STREAM_TYPE_RTSP,
        StreamType::Redirect(video_strem_redirect) => match video_strem_redirect.scheme.as_str() {
            "rtsp" => mavlink::common::VideoStreamType::VIDEO_STREAM_TYPE_RTSP,
            "mpegts" => mavlink::common::VideoStreamType::VIDEO_STREAM_TYPE_MPEG_TS_H264,
            "tcp" => mavlink::common::VideoStreamType::VIDEO_STREAM_TYPE_TCP_MPEG,
            "udp" | _ => mavlink::common::VideoStreamType::VIDEO_STREAM_TYPE_RTPUDP,
        },
        // TODO: update WEBRTC arm with the correct type once mavlink starts to support it.
        // Note: For now this is fine because most of the clients doesn't seems to be using mavtype to determine the stream type,
        // instead, they're parsing the URI's scheme itself, so as long as we pass a known scheme, it should be enough.
        StreamType::Webrtc(_) => mavlink::common::VideoStreamType::VIDEO_STREAM_TYPE_RTSP,
    };
=======
    let mut stream = stream_backend::new(&video_and_stream_information)?;
>>>>>>> 502dc25e

    let mavlink_camera = get_stream_mavtype(&stream).map(|mavlink_stream_type| {
        let endpoint = video_and_stream_information
            .stream_information
            .endpoints
            .first()
            .unwrap() // We have an endpoint since we have passed the point of stream creation
            .clone();

        MavlinkCameraHandle::new(
            video_and_stream_information.video_source.clone(),
            endpoint,
            mavlink_stream_type,
            video_and_stream_information
                .stream_information
                .extended_configuration
                .clone()
                .unwrap_or_default()
                .thermal,
        )
    });

    stream_type.mut_inner().start();
    manager.streams.push(Stream {
<<<<<<< HEAD
        stream_type,
        video_and_stream_information,
=======
        stream_type: stream,
        video_and_stream_information: video_and_stream_information,
>>>>>>> 502dc25e
        mavlink_camera,
    });

    //TODO: Create function to update settings
    let video_and_stream_informations = manager
        .streams
        .iter()
        .map(|stream| stream.video_and_stream_information.clone())
        .collect();
    settings::manager::set_streams(&video_and_stream_informations);
    Ok(())
}

pub fn remove_stream(stream_name: &str) -> SimpleResult<()> {
    let find_stream = |stream: &Stream| stream.video_and_stream_information.name == *stream_name;

    let mut manager = MANAGER.as_ref().lock().unwrap();
    match manager.streams.iter().position(find_stream) {
        Some(index) => {
            manager.streams.remove(index);
            let video_and_stream_informations = manager
                .streams
                .iter()
                .map(|stream| stream.video_and_stream_information.clone())
                .collect();
            settings::manager::set_streams(&video_and_stream_informations);
            Ok(())
        }
        None => Err(simple_error!("Identification does not match any stream.")),
    }
}

fn get_stream_mavtype(stream_type: &StreamType) -> Option<mavlink::common::VideoStreamType> {
    match stream_type {
        StreamType::UDP(_) => Some(mavlink::common::VideoStreamType::VIDEO_STREAM_TYPE_RTPUDP),
        StreamType::TCP(_) => None,
        StreamType::RTSP(_) => Some(mavlink::common::VideoStreamType::VIDEO_STREAM_TYPE_RTSP),
        StreamType::REDIRECT(video_strem_redirect) => match video_strem_redirect.scheme.as_str() {
            "rtsp" => Some(mavlink::common::VideoStreamType::VIDEO_STREAM_TYPE_RTSP),
            "mpegts" => Some(mavlink::common::VideoStreamType::VIDEO_STREAM_TYPE_MPEG_TS_H264),
            "tcpmpeg" => Some(mavlink::common::VideoStreamType::VIDEO_STREAM_TYPE_TCP_MPEG),
            "udp" => Some(mavlink::common::VideoStreamType::VIDEO_STREAM_TYPE_RTPUDP),
            _ => None,
        },
        // TODO: update WEBRTC arm with the correct type once mavlink starts to support it.
        // Note: For now this is fine because most of the clients doesn't seems to be using mavtype to determine the stream type,
        // instead, they're parsing the URI's scheme itself, so as long as we pass a known scheme, it should be enough.
        StreamType::WEBRTC(_) => None,
    }
}

//TODO: rework to use UML definition
// Add a new pipeline string to run
/*
pub fn add(description: &'static str) {
    let mut stream = VideoStreamUdp::default();
    stream.set_pipeline_description(description);
    let mut manager = MANAGER.as_ref().lock().unwrap();
    manager.streams.push(StreamType::UDP(stream));
}
*/<|MERGE_RESOLUTION|>--- conflicted
+++ resolved
@@ -71,14 +71,10 @@
             StreamType::Udp(stream) => {
                 stream.start();
             }
-<<<<<<< HEAD
+            StreamType::Tcp(stream) => {
+                stream.start();
+            }
             StreamType::Rtsp(stream) => {
-=======
-            StreamType::TCP(stream) => {
-                stream.start();
-            }
-            StreamType::RTSP(stream) => {
->>>>>>> 502dc25e
                 stream.start();
             }
             StreamType::Webrtc(stream) => {
@@ -117,34 +113,9 @@
         }
     }
 
-<<<<<<< HEAD
-    let endpoint = video_and_stream_information
-        .stream_information
-        .endpoints
-        .first()
-        .unwrap() // We have an endpoint since we have passed the point of stream creation
-        .clone();
-
     let mut stream_type = stream_backend::new(&video_and_stream_information)?;
-    let mavtype: mavlink::common::VideoStreamType = match &stream_type {
-        StreamType::Udp(_) => mavlink::common::VideoStreamType::VIDEO_STREAM_TYPE_RTPUDP,
-        StreamType::Rtsp(_) => mavlink::common::VideoStreamType::VIDEO_STREAM_TYPE_RTSP,
-        StreamType::Redirect(video_strem_redirect) => match video_strem_redirect.scheme.as_str() {
-            "rtsp" => mavlink::common::VideoStreamType::VIDEO_STREAM_TYPE_RTSP,
-            "mpegts" => mavlink::common::VideoStreamType::VIDEO_STREAM_TYPE_MPEG_TS_H264,
-            "tcp" => mavlink::common::VideoStreamType::VIDEO_STREAM_TYPE_TCP_MPEG,
-            "udp" | _ => mavlink::common::VideoStreamType::VIDEO_STREAM_TYPE_RTPUDP,
-        },
-        // TODO: update WEBRTC arm with the correct type once mavlink starts to support it.
-        // Note: For now this is fine because most of the clients doesn't seems to be using mavtype to determine the stream type,
-        // instead, they're parsing the URI's scheme itself, so as long as we pass a known scheme, it should be enough.
-        StreamType::Webrtc(_) => mavlink::common::VideoStreamType::VIDEO_STREAM_TYPE_RTSP,
-    };
-=======
-    let mut stream = stream_backend::new(&video_and_stream_information)?;
->>>>>>> 502dc25e
-
-    let mavlink_camera = get_stream_mavtype(&stream).map(|mavlink_stream_type| {
+
+    let mavlink_camera = get_stream_mavtype(&stream_type).map(|mavlink_stream_type| {
         let endpoint = video_and_stream_information
             .stream_information
             .endpoints
@@ -167,13 +138,8 @@
 
     stream_type.mut_inner().start();
     manager.streams.push(Stream {
-<<<<<<< HEAD
         stream_type,
         video_and_stream_information,
-=======
-        stream_type: stream,
-        video_and_stream_information: video_and_stream_information,
->>>>>>> 502dc25e
         mavlink_camera,
     });
 
@@ -208,10 +174,10 @@
 
 fn get_stream_mavtype(stream_type: &StreamType) -> Option<mavlink::common::VideoStreamType> {
     match stream_type {
-        StreamType::UDP(_) => Some(mavlink::common::VideoStreamType::VIDEO_STREAM_TYPE_RTPUDP),
-        StreamType::TCP(_) => None,
-        StreamType::RTSP(_) => Some(mavlink::common::VideoStreamType::VIDEO_STREAM_TYPE_RTSP),
-        StreamType::REDIRECT(video_strem_redirect) => match video_strem_redirect.scheme.as_str() {
+        StreamType::Udp(_) => Some(mavlink::common::VideoStreamType::VIDEO_STREAM_TYPE_RTPUDP),
+        StreamType::Tcp(_) => None,
+        StreamType::Rtsp(_) => Some(mavlink::common::VideoStreamType::VIDEO_STREAM_TYPE_RTSP),
+        StreamType::Redirect(video_strem_redirect) => match video_strem_redirect.scheme.as_str() {
             "rtsp" => Some(mavlink::common::VideoStreamType::VIDEO_STREAM_TYPE_RTSP),
             "mpegts" => Some(mavlink::common::VideoStreamType::VIDEO_STREAM_TYPE_MPEG_TS_H264),
             "tcpmpeg" => Some(mavlink::common::VideoStreamType::VIDEO_STREAM_TYPE_TCP_MPEG),
@@ -221,7 +187,7 @@
         // TODO: update WEBRTC arm with the correct type once mavlink starts to support it.
         // Note: For now this is fine because most of the clients doesn't seems to be using mavtype to determine the stream type,
         // instead, they're parsing the URI's scheme itself, so as long as we pass a known scheme, it should be enough.
-        StreamType::WEBRTC(_) => None,
+        StreamType::Webrtc(_) => None,
     }
 }
 
