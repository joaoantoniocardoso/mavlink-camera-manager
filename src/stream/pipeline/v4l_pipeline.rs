--- conflicted
+++ resolved
@@ -18,16 +18,10 @@
 pub struct V4lPipeline {
     pub state: PipelineState,
 }
-<<<<<<< HEAD
 
 impl V4lPipeline {
     #[instrument(level = "debug")]
     pub fn try_new(
-=======
-impl PipelineGstreamerInterface for V4lPipeline {
-    #[instrument(level = "debug")]
-    fn build_pipeline(
->>>>>>> f434911c
         video_and_stream_information: &VideoAndStreamInformation,
     ) -> Result<gst::Pipeline> {
         let configuration = match &video_and_stream_information
@@ -65,7 +59,7 @@
         ]
         .iter()
         .find(|profile| discover_v4l2_h264_profiles(device, profile, width, height, interval_denominator, interval_numerator).is_ok()) else {
-            bail!("Device {device:#?} doesn't support any known H264 profile");
+            return Err(anyhow!("Device {device:#?} doesn't support any known H264 profile"));
         };
         debug!("Found a compatible H264 profiles for device {device:#?}. Profile: {profile:#?}");
 
@@ -74,17 +68,6 @@
                 format!(concat!(
                     "v4l2src device={device} do-timestamp=false",
                     " ! h264parse",
-<<<<<<< HEAD
-                    " ! capsfilter name={filter_name} caps=video/x-h264,stream-format=avc,alignment=au,width={width},height={height},framerate={interval_denominator}/{interval_numerator}",
-                    " ! rtph264pay aggregate-mode=zero-latency config-interval=10 pt=96",
-                    " ! tee name={tee_name} allow-not-linked=true"
-                ),
-                device = video_source.device_path,
-                width = configuration.width,
-                height = configuration.height,
-                interval_denominator = configuration.frame_interval.denominator,
-                interval_numerator = configuration.frame_interval.numerator,
-=======
                     " ! capsfilter name={filter_name} caps=video/x-h264,stream-format=avc,alignment=au,profile={profile},width={width},height={height},framerate={interval_denominator}/{interval_numerator}",
                     " ! rtph264pay aggregate-mode=zero-latency config-interval=10 pt=96 timestamp-offset=0",
                     " ! tee name={tee_name} allow-not-linked=true"
@@ -95,7 +78,6 @@
                 height = height,
                 interval_denominator = interval_denominator,
                 interval_numerator = interval_numerator,
->>>>>>> f434911c
                 filter_name = PIPELINE_FILTER_NAME,
                 tee_name = PIPELINE_TEE_NAME
             )
@@ -110,10 +92,6 @@
         debug!("pipeline_description: {description:#?}");
 
         let pipeline = gst::parse_launch(&description)?;
-<<<<<<< HEAD
-
-=======
->>>>>>> f434911c
         let pipeline = pipeline
             .downcast::<gst::Pipeline>()
             .expect("Couldn't downcast pipeline");
@@ -161,7 +139,7 @@
     let pipeline_weak = pipeline.downgrade();
     let runner = move || {
         let Some(pipeline) = pipeline_weak.upgrade() else {
-                bail!("Couldn't upgrade pipeline from WeakRef<Pipeline>")
+                return Err(anyhow!("Couldn't upgrade pipeline from WeakRef<Pipeline>"))
             };
 
         pipeline
@@ -177,7 +155,7 @@
             ) {
                 match msg.view() {
                     gst::MessageView::Eos(..) => return Ok(profile.to_string()),
-                    gst::MessageView::Error(error) => bail!("{error:?}"),
+                    gst::MessageView::Error(error) => return Err(anyhow!("{error:?}")),
                     _ => (),
                 };
             }
