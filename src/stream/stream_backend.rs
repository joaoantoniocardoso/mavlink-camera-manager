use super::types::*;
use super::video_stream_redirect::VideoStreamRedirect;
use super::video_stream_rtsp::VideoStreamRtsp;
use super::video_stream_tcp::VideoStreamTcp;
use super::video_stream_udp::VideoStreamUdp;
use super::video_stream_webrtc::VideoStreamWebRTC;
use super::webrtc::utils::{is_webrtcsink_available, webrtc_usage_hint};
use crate::video::types::{VideoEncodeType, VideoSourceType};
use crate::video_stream::types::VideoAndStreamInformation;
use simple_error::{simple_error, SimpleError};

pub trait StreamBackend {
    fn start(&mut self) -> bool;
    fn stop(&mut self) -> bool;
    fn is_running(&self) -> bool;
    fn restart(&mut self);
    fn pipeline(&self) -> String;
    fn allow_same_endpoints(&self) -> bool;
}

pub fn new(
    video_and_stream_information: &VideoAndStreamInformation,
) -> Result<StreamType, SimpleError> {
    check_endpoints(video_and_stream_information)?;
    check_encode_support(video_and_stream_information)?;
    check_scheme_and_encoding_compatibility(video_and_stream_information)?;
    create_stream(video_and_stream_information)
}

fn check_endpoints(
    video_and_stream_information: &VideoAndStreamInformation,
) -> Result<(), SimpleError> {
    let endpoints = &video_and_stream_information.stream_information.endpoints;

    if endpoints.is_empty() {
        return Err(simple_error!("Endpoints are empty"));
    }

    let endpoints_have_different_schemes = endpoints
        .windows(2)
        .any(|win| win[0].scheme() != win[1].scheme());

    let is_custom_webrtc = endpoints.iter().any(|endpoint| {
        endpoint.scheme() == "stun" || endpoint.scheme() == "turn" || endpoint.scheme() == "ws"
    });

    // We only allow different schemes for custom WebRTC
    if endpoints_have_different_schemes && !is_custom_webrtc {
        return Err(simple_error!(format!(
            "Endpoints scheme are not the same: {endpoints:#?}"
        )));
    }

    Ok(())
}

fn check_encode_support(
    video_and_stream_information: &VideoAndStreamInformation,
) -> Result<(), SimpleError> {
    let encode = match &video_and_stream_information
        .stream_information
        .configuration
    {
        CaptureConfiguration::Video(configuration) => configuration.encode.clone(),
        CaptureConfiguration::Redirect(_) => return Ok(()),
    };

    match &encode {
        VideoEncodeType::Unknown(name) => {
            return Err(simple_error!(format!(
                "Encode is not supported and also unknown: {name}",
            )))
        }
<<<<<<< HEAD
        VideoEncodeType::H264 | VideoEncodeType::Yuyv | VideoEncodeType::Mjpg => (),
        _ => {
            return Err(simple_error!(format!(
                "Only H264, YUYV and MJPG encodes are supported now, used: {encode:?}",
=======
        VideoEncodeType::H264
        | VideoEncodeType::H265
        | VideoEncodeType::YUYV
        | VideoEncodeType::MJPG => (),
        _ => {
            return Err(SimpleError::new(format!(
                "Only H264, H265, YUYV and MJPG encodes are supported now, used: {encode:?}",
>>>>>>> 9052486f
            )));
        }
    };

    Ok(())
}

fn check_scheme_and_encoding_compatibility(
    video_and_stream_information: &VideoAndStreamInformation,
) -> Result<(), SimpleError> {
    let endpoints = &video_and_stream_information.stream_information.endpoints;
    let encode = match &video_and_stream_information
        .stream_information
        .configuration
    {
        CaptureConfiguration::Video(configuration) => configuration.encode.clone(),
        CaptureConfiguration::Redirect(_) => VideoEncodeType::Unknown("".into()),
    };
    let scheme = endpoints.first().unwrap().scheme();

    if let VideoSourceType::Redirect(_) = video_and_stream_information.video_source {
        match scheme {
<<<<<<< HEAD
            "udp" | "udp265"| "rtsp" | "mpegts" | "tcpmpeg" => scheme.to_string(),
            "tcp" => return Err(simple_error!(format!("Endpoints with the \"tcp\" scheme are not supported by Mavlink, REDIRECT is meant to advertise an already existing stream using Mavlink protocol, but Mavlink protocol doesn't specify any TCP with RTP. If you meant to use TPC with MPEG, you should use the perhaps you meant \"tcpmpeg\" scheme. Encode: {encode:?}, Endpoints: {endpoints:#?}"))),
            _ => return Err(simple_error!(format!(
                "The URL's scheme for REDIRECT endpoints should be \"udp\", \"udp265\", \"rtsp\", \"mpegts\" or \"tcp\", but was: {scheme:?}",
=======
            "udp" | "rtsp" | "mpegts" | "tcpmpeg" => scheme.to_string(),
            "tcp" => return Err(SimpleError::new(format!("Endpoints with the \"tcp\" scheme are not supported by Mavlink, REDIRECT is meant to advertise an already existing stream using Mavlink protocol, but Mavlink protocol doesn't specify any TCP with RTP. If you meant to use TPC with MPEG, you should use the perhaps you meant \"tcpmpeg\" scheme. Encode: {encode:?}, Endpoints: {endpoints:#?}"))),
            _ => return Err(SimpleError::new(format!(
                "The URL's scheme for REDIRECT endpoints should be \"udp\", \"rtsp\", \"mpegts\" \"tcpmpeg\", but was: {scheme:?}",
>>>>>>> 9052486f
            )))
        };
    } else {
        match scheme {
            "udp" | "tcp" | "rtsp" | "webrtc" | "stun" | "turn" | "ws" => (), // No encoding restrictions for these schemes.
<<<<<<< HEAD
            "udp265" => {
                if VideoEncodeType::H265 != encode {
                    return Err(simple_error!(format!("Endpoint with \"udp265\" scheme only supports H265 encode. Encode: {encode:?}, Endpoints: {endpoints:#?}")));
                }
            }
=======
>>>>>>> 9052486f
            "mpegts" | "tcpmpeg" | _ => {
                return Err(simple_error!(format!(
                    "Scheme is not accepted as stream endpoint: {scheme}",
                )));
            }
        }
    }

    Ok(())
}

fn check_for_multiple_endpoints(endpoints: &Vec<url::Url>) -> Result<(), SimpleError> {
    if endpoints.len() > 1 {
        let scheme = endpoints[0].scheme().to_uppercase();
        return Err(simple_error!(format!(
            "Multiple {scheme} endpoints are not acceptable: {endpoints:#?}",
        )));
    }
    Ok(())
}

fn check_for_host_and_port(endpoints: &Vec<url::Url>) -> Result<(), SimpleError> {
    let no_host_or_port = endpoints
        .iter()
        .any(|endpoint| endpoint.host().is_none() || endpoint.port().is_none());

    if no_host_or_port {
        let scheme = endpoints[0].scheme().to_uppercase();
        return Err(simple_error!(format!(
            "Endpoint with {scheme} scheme should contain host and port. Endpoints: {endpoints:#?}",
        )));
    }
    Ok(())
}

fn create_udp_stream(
    video_and_stream_information: &VideoAndStreamInformation,
) -> Result<StreamType, SimpleError> {
    let endpoints = &video_and_stream_information.stream_information.endpoints;

    check_for_host_and_port(endpoints)?;

    Ok(StreamType::Udp(VideoStreamUdp::new(
        video_and_stream_information,
    )?))
}

fn create_rtsp_stream(
    video_and_stream_information: &VideoAndStreamInformation,
) -> Result<StreamType, SimpleError> {
    let endpoints = &video_and_stream_information.stream_information.endpoints;

    check_for_multiple_endpoints(endpoints)?;

    let endpoint = &endpoints[0];
    if endpoint.scheme() != "rtsp" {
        return Err(simple_error!(format!(
            "The URL's scheme for RTSP endpoints should be \"rtsp\", but was: {:?}",
            endpoint.scheme()
        )));
    }
    if endpoint.host_str() != "0.0.0.0".into() {
        return Err(simple_error!(format!(
            "The URL's host for RTSP endpoints should be \"0.0.0.0\", but was: {:?}",
            endpoint.host_str()
        )));
    }
    if endpoint.port() != Some(8554) {
        return Err(simple_error!(format!(
            "The URL's port for RTSP endpoints should be \"8554\", but was: {:?}",
            endpoint.port()
        )));
    }
    if endpoint.path_segments().iter().count() != 1 {
        return Err(simple_error!(format!(
            "The URL's path for RTSP endpoints should have only one segment (e.g.: \"segmentA\" and not \"segmentA/segmentB\"), but was: {:?}",
            endpoint.path()
        )));
    }

    Ok(StreamType::Rtsp(VideoStreamRtsp::new(
        video_and_stream_information,
        endpoint.path().to_string(),
    )?))
}

fn create_tcp_stream(
    video_and_stream_information: &VideoAndStreamInformation,
) -> Result<StreamType, SimpleError> {
    let endpoints = &video_and_stream_information.stream_information.endpoints;

    check_for_host_and_port(endpoints)?;
    check_for_multiple_endpoints(endpoints)?;

    Ok(StreamType::Tcp(VideoStreamTcp::new(
        video_and_stream_information,
    )?))
}

fn create_redirect_stream(
    video_and_stream_information: &VideoAndStreamInformation,
) -> Result<StreamType, SimpleError> {
    let endpoint = &video_and_stream_information.stream_information.endpoints[0];

    Ok(StreamType::Redirect(VideoStreamRedirect::new(
        endpoint.scheme().to_string(),
    )?))
}

fn create_webrtc_turn_stream(
    video_and_stream_information: &VideoAndStreamInformation,
) -> Result<StreamType, SimpleError> {
    if !is_webrtcsink_available() {
        return Err(simple_error!(format!(
                "WebRTC stream cannot be created because the gstreamer webrtcsink plugin is not available. {}",
                crate::stream::webrtc::utils::webrtcsink_installation_instructions()
        )));
    }

    let usage_hint = webrtc_usage_hint();

    let endpoints = &video_and_stream_information.stream_information.endpoints;

    if check_for_host_and_port(
        &endpoints
            .clone()
            .into_iter()
            .filter(|endpoint| endpoint.scheme() != "webrtc")
            .collect(),
    )
    .is_err()
    {
        return Err(simple_error!(format!(
            "Endpoint with 'stun://', 'turn://' and 'ws://' schemes should have a host and port. {usage_hint}. The endpoints passed were: {endpoints:#?}",
        )));
    }

    for scheme in vec!["webrtc", "stun", "turn", "ws"] {
        if endpoints
            .iter()
            .filter(|endpoint| endpoint.scheme() == scheme)
            .count()
            > 1
        {
            return Err(simple_error!(format!(
                "More than one 'webrtc://' {scheme} was passed. {usage_hint}. The endpoints passed were: {endpoints:#?}",
            )));
        }
    }

    if endpoints
        .iter()
        .any(|endpoint| endpoint.scheme() == "webrtc")
        && endpoints.len() > 1
    {
        return Err(simple_error!(format!(
            "'stun://', 'turn://' or 'ws://' schemes cannot be passed along with a 'webrtc://' scheme. {usage_hint}. The endpoints passed were: {endpoints:#?}",
        )));
    }

    Ok(StreamType::Webrtc(VideoStreamWebRTC::new(
        video_and_stream_information,
    )?))
}

fn create_stream(
    video_and_stream_information: &VideoAndStreamInformation,
) -> Result<StreamType, SimpleError> {
    // The scheme was validated by "new" function
    if let VideoSourceType::Redirect(_) = video_and_stream_information.video_source {
        create_redirect_stream(video_and_stream_information)
    } else {
        let endpoint = &video_and_stream_information
            .stream_information
            .endpoints
            .get(0)
            .unwrap();
        match endpoint.scheme() {
            "udp" => create_udp_stream(video_and_stream_information),
            "tcp" => create_tcp_stream(video_and_stream_information),
            "rtsp" => create_rtsp_stream(video_and_stream_information),
            "webrtc" | "stun" | "turn" | "ws" => {
                create_webrtc_turn_stream(video_and_stream_information)
            }
            something => Err(simple_error!(format!("Unsupported scheme: {something}"))),
        }
    }
}

#[cfg(test)]
mod tests {
    use super::*;
    use crate::stream::types::CaptureConfiguration;
    use crate::video::{
        types::FrameInterval,
        video_source_local::{VideoSourceLocal, VideoSourceLocalType},
    };

    use url::Url;

    fn stream_type_fabricator(
        stream_endpoints: &Vec<Url>,
        video_encode_type: &VideoEncodeType,
    ) -> StreamType {
        let stream = create_stream(&VideoAndStreamInformation {
            name: "Test".into(),
            stream_information: StreamInformation {
                endpoints: stream_endpoints.clone(),
                configuration: CaptureConfiguration::Video(VideoCaptureConfiguration {
                    encode: video_encode_type.clone(),
                    height: 720,
                    width: 1280,
                    frame_interval: FrameInterval {
                        numerator: 1,
                        denominator: 30,
                    },
                }),
                extended_configuration: None,
            },
            video_source: VideoSourceType::Local(VideoSourceLocal {
                name: "PotatoCam".into(),
                device_path: "/dev/video42".into(),
                typ: VideoSourceLocalType::Usb("TestPotatoCam".into()),
            }),
        });

        assert!(stream.is_ok());
        stream.unwrap()
    }

    #[test]
    fn test_udp() {
        let pipeline_testing = vec![
            (VideoEncodeType::H264, "v4l2src device=/dev/video42 ! video/x-h264,width=1280,height=720,framerate=30/1 ! h264parse ! queue ! rtph264pay name=pay0 config-interval=10 pt=96 ! multiudpsink clients=192.168.0.1:42"),
            (VideoEncodeType::Yuyv, "v4l2src device=/dev/video42 ! video/x-raw,format=YUY2,width=1280,height=720,framerate=30/1 ! videoconvert ! video/x-raw,format=UYVY ! rtpvrawpay name=pay0 ! application/x-rtp,payload=96,sampling=YCbCr-4:2:2 ! multiudpsink clients=192.168.0.1:42"),
            (VideoEncodeType::Mjpg, "v4l2src device=/dev/video42 ! image/jpeg,width=1280,height=720,framerate=30/1 ! rtpjpegpay name=pay0 pt=96 ! multiudpsink clients=192.168.0.1:42"),
        ];

        for (encode_type, expected_pipeline) in pipeline_testing.iter() {
            let stream = stream_type_fabricator(
                &vec![Url::parse("udp://192.168.0.1:42").unwrap()],
                encode_type,
            );
            let pipeline = match &stream {
                StreamType::Udp(video_stream_udp) => video_stream_udp.pipeline(),
                _any_other_stream_type => panic!("Failed to create UDP stream: {stream:?}."),
            };
            assert_eq!(&pipeline, expected_pipeline);
        }
    }

    #[test]
    fn test_rtsp() {
        let pipeline_testing = vec![
            (VideoEncodeType::H264, "v4l2src device=/dev/video42 ! video/x-h264,width=1280,height=720,framerate=30/1 ! h264parse ! queue ! rtph264pay name=pay0 config-interval=10 pt=96"),
            (VideoEncodeType::Yuyv, "v4l2src device=/dev/video42 ! video/x-raw,format=YUY2,width=1280,height=720,framerate=30/1 ! videoconvert ! video/x-raw,format=UYVY ! rtpvrawpay name=pay0 ! application/x-rtp,payload=96,sampling=YCbCr-4:2:2"),
            (VideoEncodeType::Mjpg, "v4l2src device=/dev/video42 ! image/jpeg,width=1280,height=720,framerate=30/1 ! rtpjpegpay name=pay0 pt=96"),
        ];

        for (encode_type, expected_pipeline) in pipeline_testing.iter() {
            let stream = stream_type_fabricator(
                &vec![Url::parse("rtsp://0.0.0.0:8554/test").unwrap()],
                encode_type,
            );
            let pipeline = match &stream {
                StreamType::Rtsp(video_stream_rtsp) => video_stream_rtsp.pipeline(),
                _any_other_stream_type => panic!("Failed to create RTSP stream: {stream:?}."),
            };
            assert_eq!(&pipeline, expected_pipeline);
        }
    }

    fn get_webrtc_test_pipeline(default_endpoints: bool) -> Vec<(VideoEncodeType, String)> {
        let (stun, turn, signaller) = match default_endpoints {
            true => (
                "stun://0.0.0.0:3478",
                "turn://user:pwd@0.0.0.0:3478",
                "ws://0.0.0.0:6021/",
            ),
            false => (
                "stun://stun.l.google.com:19302",
                "turn://test:1qaz2wsx@turn.homeneural.net:3478",
                "ws://192.168.3.4:44019/",
            ),
        };

        vec![
            (
                VideoEncodeType::H264,
                format!(
                    "v4l2src device=/dev/video42 \
                    ! video/x-h264,width=1280,height=720,framerate=30/1 \
                    ! decodebin3 \
                    ! videoconvert \
                    ! webrtcsink \
                    stun-server={stun} \
                    turn-server={turn} \
                    signaller::address={signaller} \
                    video-caps=video/x-h264 \
                    display-name=\"Test\" \
                    congestion-control=0 \
                    do-retransmission=false \
                    do-fec=false \
                    enable-data_channel_navigation=false"
                ),
            ),
            (
                VideoEncodeType::Yuyv,
                format!(
                    "v4l2src device=/dev/video42 \
                    ! video/x-raw,format=YUY2,width=1280,height=720,framerate=30/1 \
                    ! decodebin3 \
                    ! videoconvert \
                    ! webrtcsink \
                    stun-server={stun} \
                    turn-server={turn} \
                    signaller::address={signaller} \
                    video-caps=video/x-h264 \
                    display-name=\"Test\" \
                    congestion-control=0 \
                    do-retransmission=false \
                    do-fec=false \
                    enable-data_channel_navigation=false"
                ),
            ),
            (
                VideoEncodeType::Mjpg,
                format!(
                    "v4l2src device=/dev/video42 \
                    ! image/jpeg,width=1280,height=720,framerate=30/1 \
                    ! decodebin3 \
                    ! videoconvert \
                    ! webrtcsink \
                    stun-server={stun} \
                    turn-server={turn} \
                    signaller::address={signaller} \
                    video-caps=video/x-h264 \
                    display-name=\"Test\" \
                    congestion-control=0 \
                    do-retransmission=false \
                    do-fec=false \
                    enable-data_channel_navigation=false"
                ),
            ),
        ]
    }

    #[test]
    fn test_webrtc_default_servers() {
        let pipeline_testing = get_webrtc_test_pipeline(true);
        for (encode_type, expected_pipeline) in pipeline_testing.iter() {
            let stream =
                stream_type_fabricator(&vec![Url::parse("webrtc://").unwrap()], encode_type);
            let pipeline = match &stream {
                StreamType::Webrtc(video_stream_webrtc) => video_stream_webrtc.pipeline(),
                _any_other_stream_type => panic!("Failed to create WebRTC stream: {stream:?}."),
            };
            assert_eq!(&pipeline, expected_pipeline);
        }
    }

    #[test]
    fn test_webrtc_custom_servers() {
        let pipeline_testing = get_webrtc_test_pipeline(false);

        for (encode_type, expected_pipeline) in pipeline_testing.iter() {
            let stream = stream_type_fabricator(
                &vec![
                    Url::parse("stun://stun.l.google.com:19302").unwrap(),
                    Url::parse("turn://test:1qaz2wsx@turn.homeneural.net:3478").unwrap(),
                    Url::parse("ws://192.168.3.4:44019").unwrap(),
                ],
                encode_type,
            );
            let pipeline = match &stream {
                StreamType::Webrtc(video_stream_webrtc) => video_stream_webrtc.pipeline(),
                _any_other_stream_type => panic!("Failed to create WebRTC stream: {stream:?}."),
            };
            assert_eq!(&pipeline, expected_pipeline);
        }
    }
}<|MERGE_RESOLUTION|>--- conflicted
+++ resolved
@@ -71,22 +71,10 @@
                 "Encode is not supported and also unknown: {name}",
             )))
         }
-<<<<<<< HEAD
-        VideoEncodeType::H264 | VideoEncodeType::Yuyv | VideoEncodeType::Mjpg => (),
-        _ => {
-            return Err(simple_error!(format!(
-                "Only H264, YUYV and MJPG encodes are supported now, used: {encode:?}",
-=======
         VideoEncodeType::H264
         | VideoEncodeType::H265
-        | VideoEncodeType::YUYV
-        | VideoEncodeType::MJPG => (),
-        _ => {
-            return Err(SimpleError::new(format!(
-                "Only H264, H265, YUYV and MJPG encodes are supported now, used: {encode:?}",
->>>>>>> 9052486f
-            )));
-        }
+        | VideoEncodeType::Yuyv
+        | VideoEncodeType::Mjpg => (),
     };
 
     Ok(())
@@ -107,30 +95,15 @@
 
     if let VideoSourceType::Redirect(_) = video_and_stream_information.video_source {
         match scheme {
-<<<<<<< HEAD
-            "udp" | "udp265"| "rtsp" | "mpegts" | "tcpmpeg" => scheme.to_string(),
+            "udp" | "rtsp" | "mpegts" | "tcpmpeg" => scheme.to_string(),
             "tcp" => return Err(simple_error!(format!("Endpoints with the \"tcp\" scheme are not supported by Mavlink, REDIRECT is meant to advertise an already existing stream using Mavlink protocol, but Mavlink protocol doesn't specify any TCP with RTP. If you meant to use TPC with MPEG, you should use the perhaps you meant \"tcpmpeg\" scheme. Encode: {encode:?}, Endpoints: {endpoints:#?}"))),
             _ => return Err(simple_error!(format!(
-                "The URL's scheme for REDIRECT endpoints should be \"udp\", \"udp265\", \"rtsp\", \"mpegts\" or \"tcp\", but was: {scheme:?}",
-=======
-            "udp" | "rtsp" | "mpegts" | "tcpmpeg" => scheme.to_string(),
-            "tcp" => return Err(SimpleError::new(format!("Endpoints with the \"tcp\" scheme are not supported by Mavlink, REDIRECT is meant to advertise an already existing stream using Mavlink protocol, but Mavlink protocol doesn't specify any TCP with RTP. If you meant to use TPC with MPEG, you should use the perhaps you meant \"tcpmpeg\" scheme. Encode: {encode:?}, Endpoints: {endpoints:#?}"))),
-            _ => return Err(SimpleError::new(format!(
                 "The URL's scheme for REDIRECT endpoints should be \"udp\", \"rtsp\", \"mpegts\" \"tcpmpeg\", but was: {scheme:?}",
->>>>>>> 9052486f
             )))
         };
     } else {
         match scheme {
             "udp" | "tcp" | "rtsp" | "webrtc" | "stun" | "turn" | "ws" => (), // No encoding restrictions for these schemes.
-<<<<<<< HEAD
-            "udp265" => {
-                if VideoEncodeType::H265 != encode {
-                    return Err(simple_error!(format!("Endpoint with \"udp265\" scheme only supports H265 encode. Encode: {encode:?}, Endpoints: {endpoints:#?}")));
-                }
-            }
-=======
->>>>>>> 9052486f
             "mpegts" | "tcpmpeg" | _ => {
                 return Err(simple_error!(format!(
                     "Scheme is not accepted as stream endpoint: {scheme}",
