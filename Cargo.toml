--- conflicted
+++ resolved
@@ -54,11 +54,7 @@
 anyhow = "1"
 tokio = { version = "1.21", features = ["full"] }
 enum_dispatch = "0.3.8"
-<<<<<<< HEAD
-uuid = { version = "0.8", features = ["v4", "serde"] }
-=======
 uuid = { version = "0.8", features = ["v4", "serde"] } # 0.8 because paperclip's "uuid" feature requires this vesion
->>>>>>> f434911c
 ts-rs = "6.2"
 
 ## Mavlink
